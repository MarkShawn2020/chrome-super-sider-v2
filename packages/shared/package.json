{
  "name": "@extension/shared",
  "version": "0.3.6",
  "description": "chrome extension - shared code",
  "type": "module",
  "private": true,
  "sideEffects": false,
  "files": [
    "dist/**"
  ],
  "types": "index.ts",
  "main": "dist/index.js",
  "scripts": {
    "clean:bundle": "rimraf dist",
    "clean:node_modules": "pnpx rimraf node_modules",
    "clean:turbo": "rimraf .turbo",
    "clean": "pnpm clean:bundle && pnpm clean:node_modules && pnpm clean:turbo",
<<<<<<< HEAD
    "ready": "tsc -b",
    "lint": "eslint . --ext .ts,.tsx",
=======
    "ready": "node build.mjs",
    "lint": "eslint .",
>>>>>>> 35fb3186
    "lint:fix": "pnpm lint --fix",
    "prettier": "prettier . --write --ignore-path ../../.prettierignore",
    "type-check": "tsc --noEmit"
  },
  "devDependencies": {
    "@extension/storage": "workspace:*",
    "@extension/tsconfig": "workspace:*"
  }
}<|MERGE_RESOLUTION|>--- conflicted
+++ resolved
@@ -15,13 +15,8 @@
     "clean:node_modules": "pnpx rimraf node_modules",
     "clean:turbo": "rimraf .turbo",
     "clean": "pnpm clean:bundle && pnpm clean:node_modules && pnpm clean:turbo",
-<<<<<<< HEAD
     "ready": "tsc -b",
-    "lint": "eslint . --ext .ts,.tsx",
-=======
-    "ready": "node build.mjs",
     "lint": "eslint .",
->>>>>>> 35fb3186
     "lint:fix": "pnpm lint --fix",
     "prettier": "prettier . --write --ignore-path ../../.prettierignore",
     "type-check": "tsc --noEmit"
