{
  "name": "@extension/i18n",
  "version": "0.3.6",
  "description": "chrome extension - internationalization",
  "type": "module",
  "private": true,
  "sideEffects": false,
  "files": [
    "dist/**"
  ],
  "main": "dist/index.mjs",
  "types": "index.mts",
  "scripts": {
    "clean:bundle": "rimraf dist",
    "clean:node_modules": "pnpx rimraf node_modules",
    "clean:turbo": "rimraf .turbo",
    "clean": "pnpm clean:bundle && pnpm clean:node_modules && pnpm clean:turbo",
<<<<<<< HEAD
    "ready": "tsc -b prepare-build.tsconfig.json && node --env-file=../../.env dist/lib/prepare_build.js && tsc -b",
    "lint": "eslint . --ext .ts,.tsx",
=======
    "genenrate-i8n": "node genenrate-i18n.mjs",
    "ready": "pnpm genenrate-i8n && node build.dev.mjs",
    "build": "pnpm genenrate-i8n && node build.prod.mjs",
    "lint": "eslint .",
>>>>>>> 35fb3186
    "lint:fix": "pnpm lint --fix",
    "prettier": "prettier . --write --ignore-path ../../.prettierignore",
    "type-check": "tsc --noEmit"
  },
  "dependencies": {
    "@extension/env": "workspace:*"
  },
  "devDependencies": {
    "@extension/tsconfig": "workspace:*"
  }
}<|MERGE_RESOLUTION|>--- conflicted
+++ resolved
@@ -15,15 +15,8 @@
     "clean:node_modules": "pnpx rimraf node_modules",
     "clean:turbo": "rimraf .turbo",
     "clean": "pnpm clean:bundle && pnpm clean:node_modules && pnpm clean:turbo",
-<<<<<<< HEAD
     "ready": "tsc -b prepare-build.tsconfig.json && node --env-file=../../.env dist/lib/prepare_build.js && tsc -b",
-    "lint": "eslint . --ext .ts,.tsx",
-=======
-    "genenrate-i8n": "node genenrate-i18n.mjs",
-    "ready": "pnpm genenrate-i8n && node build.dev.mjs",
-    "build": "pnpm genenrate-i8n && node build.prod.mjs",
     "lint": "eslint .",
->>>>>>> 35fb3186
     "lint:fix": "pnpm lint --fix",
     "prettier": "prettier . --write --ignore-path ../../.prettierignore",
     "type-check": "tsc --noEmit"
