{
  "name": "@extension/zipper",
  "version": "0.3.6",
  "description": "chrome extension - zipper",
  "type": "module",
  "private": true,
  "sideEffects": false,
  "files": [
    "dist/**"
  ],
  "types": "index.mts",
  "main": "dist/index.mjs",
  "scripts": {
    "clean:bundle": "rimraf dist",
    "clean:node_modules": "pnpx rimraf node_modules",
    "clean:turbo": "rimraf .turbo",
    "clean": "pnpm clean:bundle && pnpm clean:node_modules && pnpm clean:turbo",
<<<<<<< HEAD
    "ready": "tsc -b",
    "zip": "node --env-file=../../.env dist/index.mjs",
    "lint": "eslint . --ext .ts,.tsx",
=======
    "zip": "tsx index.ts",
    "ready": "tsc",
    "lint": "eslint .",
>>>>>>> 35fb3186
    "lint:fix": "pnpm lint --fix",
    "prettier": "prettier . --write --ignore-path ../../.prettierignore",
    "type-check": "tsc --noEmit"
  },
  "devDependencies": {
    "@extension/tsconfig": "workspace:*",
    "@extension/env": "workspace:*",
    "fflate": "^0.8.2"
  }
}<|MERGE_RESOLUTION|>--- conflicted
+++ resolved
@@ -15,15 +15,9 @@
     "clean:node_modules": "pnpx rimraf node_modules",
     "clean:turbo": "rimraf .turbo",
     "clean": "pnpm clean:bundle && pnpm clean:node_modules && pnpm clean:turbo",
-<<<<<<< HEAD
+    "zip": "node --env-file=../../.env dist/index.mjs",
+    "lint": "eslint .",
     "ready": "tsc -b",
-    "zip": "node --env-file=../../.env dist/index.mjs",
-    "lint": "eslint . --ext .ts,.tsx",
-=======
-    "zip": "tsx index.ts",
-    "ready": "tsc",
-    "lint": "eslint .",
->>>>>>> 35fb3186
     "lint:fix": "pnpm lint --fix",
     "prettier": "prettier . --write --ignore-path ../../.prettierignore",
     "type-check": "tsc --noEmit"
